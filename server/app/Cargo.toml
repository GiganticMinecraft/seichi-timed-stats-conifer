--- conflicted
+++ resolved
@@ -6,15 +6,9 @@
 [dependencies]
 config = { path = "../config" }
 
-<<<<<<< HEAD
-anyhow = "1.0.66"
+anyhow = "1.0.71"
 tokio = { version = "1.28.1", features = ["rt-multi-thread", "macros"] }
-tracing-subscriber = { version = "0.3.16", features = ["env-filter"] }
-=======
-anyhow = "1.0.71"
-tokio = { version = "1.26.0", features = ["rt-multi-thread", "macros"] }
 tracing-subscriber = { version = "0.3.17", features = ["env-filter"] }
->>>>>>> 0a8f5a49
 tracing = "0.1.37"
 job_scheduler = "1.2.1"
 tokio-cron-scheduler = "0.8.3"